--- conflicted
+++ resolved
@@ -104,21 +104,6 @@
     domain_vars = domain_section[in_format]
     out_dir = "./tmp"
     lr = 0.0065
-<<<<<<< HEAD
-    params = {'start' : start,
-              'stop' : stop,
-              'in_vars' : in_vars,
-              'in_format' : in_format,
-              'out_format' : out_format,
-              'domain' : domain_files[in_format],
-              'method' : method,
-              'time_step' : "60",
-              't_max_lr' : lr,
-              't_min_lr' : lr,
-              'out_dir' : out_dir,
-              'in_vars' : in_vars,
-              'domain_vars' : domain_vars}
-=======
     params = {'start': start,
               'stop': stop,
               'in_vars': in_vars,
@@ -131,9 +116,7 @@
               't_min_lr': lr,
               'out_dir': out_dir,
               'in_vars': in_vars,
-              'domain_vars': domain_vars
-              }
->>>>>>> b4ae852d
+              'domain_vars': domain_vars}
     return params
 
 
