--- conflicted
+++ resolved
@@ -642,15 +642,10 @@
     logger.info("Processing {}".format(loc))
     lat = ds['lat'].values
     elev = ds['elev'].values
-<<<<<<< HEAD
-    swe = ds['swe'].values
-
-=======
     if 'swe' in ds:
         swe = ds['swe'].values
     else:
         swe = None
->>>>>>> 6282cfdc
     params['elev'] = elev
 
     df = ds.to_dataframe()
