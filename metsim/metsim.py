--- conflicted
+++ resolved
@@ -141,8 +141,7 @@
 
         self.disagg = int(self.params['time_step']) < cnst.MIN_PER_DAY
         # Do the forcing generation and disaggregation if required
-<<<<<<< HEAD
-        time_dim = pd.to_datetime(self.met_data.time.values)
+        time_dim = pd.to_pydatetime(self.met_data.time.values)
         ilist, jlist = np.nonzero(np.nan_to_num(self.domain['mask'].values))
 
         self.i_idx = ilist
@@ -151,9 +150,6 @@
         self.locations = list(zip(ilist, jlist))
         self.method = MetSim.methods[self.params['method']]
 
-=======
-        time_dim = pd.to_pydatetime(self.met_data.time.values)
->>>>>>> d0c6ea88
         if self.params['annual']:
             groups = time_dim.groupby(time_dim.year)
         else:
