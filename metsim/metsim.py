"""
The main object of the MetSim package. The MetSim object
is used to set up and launch forcing generation and/or
disaggregation routines.

The MetSim object uses a class dictionary to refer to
the model setup, which can be modified after instantiation
if necessary.  Before calling `run` or `launch` on the
instance it is required to call the `load` function to
ensure that all of the required parameters have been
set and that the input data is sufficient to provide the
output specified.
"""
# Meteorology Simulator
# Copyright (C) 2017  The Computational Hydrology Group, Department of Civil
# and Environmental Engineering, University of Washington.

# This program is free software: you can redistribute it and/or modify
# it under the terms of the GNU General Public License as published by
# the Free Software Foundation, either version 3 of the License, or
# (at your option) any later version.

# This program is distributed in the hope that it will be useful,
# but WITHOUT ANY WARRANTY; without even the implied warranty of
# MERCHANTABILITY or FITNESS FOR A PARTICULAR PURPOSE.  See the
# GNU General Public License for more details.

# You should have received a copy of the GNU General Public License
# along with this program.  If not, see <http://www.gnu.org/licenses/>.

import itertools
import json
import logging
import os
import sys
import time as tm
from collections import Iterable, OrderedDict
from getpass import getuser
from collections import OrderedDict, Iterable
from functools import partial

import numpy as np
import pandas as pd
import xarray as xr
<<<<<<< HEAD
import dask
=======
>>>>>>> 334ac45a

import metsim.constants as cnst
from metsim import io
from metsim.datetime import date_range
from metsim.disaggregate import disaggregate
from metsim.methods import mtclim
from metsim.physics import solar_geom

references = '''Thornton, P.E., and S.W. Running, 1999. An improved algorithm for estimating incident daily solar radiation from measurements of temperature, humidity, and precipitation. Agricultural and Forest Meteorology, 93:211-228.
Kimball, J.S., S.W. Running, and R. Nemani, 1997. An improved method for estimating surface humidity from daily minimum temperature. Agricultural and Forest Meteorology, 85:87-98.
Bohn, T. J., B. Livneh, J. W. Oyler, S. W. Running, B. Nijssen, and D. P. Lettenmaier, 2013a: Global evaluation of MT-CLIM and related algorithms for forcing of ecological and hydrological models, Agr. Forest. Meteorol., 176, 38-49, doi:10.1016/j.agrformet.2013.03.003.'''

now = tm.ctime(tm.time())
user = getuser()
formatter = logging.Formatter(' - '.join(
    ["%(asctime)s", "%(name)s", "%(levelname)s", "%(message)s"]))

ch = logging.StreamHandler(sys.stdout)
ch.setFormatter(formatter)
logger = logging.getLogger("metsim")

attrs = {'pet': {'units': 'mm timestep-1',
                 'long_name': 'potential evaporation',
                 'standard_name': 'water_potential_evaporation_flux'},
         'prec': {'units': 'mm timestep-1', 'long_name': 'precipitation',
                  'standard_name': 'precipitation_flux'},
         'shortwave': {'units': 'W m-2', 'long_name': 'shortwave radiation',
                       'standard_name': 'surface_downwelling_shortwave_flux'},
         'longwave': {'units': 'W m-2', 'long_name': 'longwave radiation',
                      'standard_name': 'surface_downwelling_longwave_flux'},
         't_max': {'units': 'C', 'long_name': 'maximum daily air temperature',
                   'standard_name': 'daily_maximum_air_temperature'},
         't_min': {'units': 'C', 'long_name': 'minimum daily air temperature',
                   'standard_name': 'daily_minimum_air_temperature'},
         'temp': {'units': 'C', 'long_name': 'air temperature',
                  'standard_name': 'air_temperature'},
         'vapor_pressure': {'units': 'kPa', 'long_name': 'vapor pressure',
                            'standard_name': 'vapor_pressure'},
         'air_pressure': {'units': 'kPa', 'long_name': 'air pressure',
                          'standard_name': 'air_pressure'},
         'tskc': {'units': 'fraction', 'long_name': 'cloud fraction',
                  'standard_name': 'cloud_fraction'},
         'rel_humid': {'units': '%', 'long_name': 'relative humidity',
                       'standard_name': 'relative_humidity'},
         'spec_humid': {'units': '', 'long_name': 'specific humidity',
                        'standard_name': 'specific_humidity'},
         '_global': {'conventions': '1.6', 'title': 'Output from MetSim',
                     'institution': 'University of Washington',
                     'source': 'metsim.py',
                     'history': 'Created: {0} by {1}'.format(now, user),
                     'references': references,
                     'comment': 'no comment at this time'}}

attrs = {k: OrderedDict(v) for k, v in attrs.items()}


def mask_run(n_out, out_vars, n_state, state_vars):
    data = {v: np.full(len(n_out), fill_value=np.nan) for v in out_vars}
    return data


class MetSim(object):
    """
    MetSim handles the distribution of jobs that write to a common file
    by launching muliple processes and queueing up their writeback so that
    work can be done while IO is happening.
    """

    # Class variables
    met_data = None
    methods = {'mtclim': mtclim}
    params = {
        "method": '',
        "domain": '',
        "state": '',
        "out_dir": '',
        # "out_state": '',
        "out_prefix": 'forcing',
        "start": '',
        "stop": '',
        "time_step": -1,
        "calendar": 'standard',
        "out_fmt": '',
<<<<<<< HEAD
        "out_precision": 'f8',
=======
        "out_precision": 'f4',
        "verbose": 0,
>>>>>>> 334ac45a
        "sw_prec_thresh": 0.0,
        "time_grouper": None,
        "utc_offset": False,
        "lw_cloud": 'cloud_deardorff',
        "lw_type": 'prata',
        "tdew_tol": 1e-6,
        "tmax_daylength_fraction": 0.67,
        "rain_scalar": 0.75,
        "tday_coef": 0.45,
        "lapse_rate": 0.0065,
        "iter_dims": ['lat', 'lon'],
        "out_vars": ['temp', 'prec', 'shortwave', 'longwave',
                     'vapor_pressure', 'rel_humid']
    }

    def __init__(self, params: dict):
        """
        Constructor
        """
        # Record parameters
        self.params.update(params)

        self._validate_setup()
        logger.info("read_domain")
        self.domain = io.read_domain(self.params)
        self._normalize_times()
        logger.info("read_met_data")
        self.met_data = io.read_met_data(self.params, self.domain)
        self._validate_force_times(force_times=self.met_data['time'])
        logger.info("read_state")
        self.state = io.read_state(self.params, self.domain)
        self.met_data['elev'] = self.domain['elev']
        self.met_data['lat'] = self.domain['lat']
        logger.info("_aggregate_state")
        self._aggregate_state()
        logger.info("load_inputs")
        self.load_inputs(stack_dims={'site': self.params['iter_dims']})

    def _normalize_times(self):
        # handle when start/stop times are not specified
        for p in ['start', 'stop']:
            # TODO: make sure these options get documented
            if self.params[p] in [None, 'forcing', '']:
                self.params[p] = None
            elif isinstance(self.params[p], str):
                if ':' in self.params[p]:
                    # start from config file
                    date, hour = self.params[p].split(':')
                    year, month, day = date.split('/')
                    self.params[p] = pd.datetime(int(year), int(month),
                                                 int(day), int(hour))
                elif '/' in self.params[p]:
                    # end from config file
                    year, month, day = self.params[p].split('/')
                    self.params[p] = pd.datetime(int(year), int(month),
                                                 int(day))
                else:
                    self.params[p] = pd.to_datetime(self.params[p])
            else:
                self.params[p] = pd.to_datetime(self.params[p])

        logger.info('start {}'.format(self.params['start']))
        logger.info('stop {}'.format(self.params['stop']))

    def _validate_force_times(self, force_times):

        for p, i in [('start', 0), ('stop', -1)]:
            # infer times from force_times
            if self.params[p] is None:
                self.params[p] = pd.Timestamp(
                    force_times.values[i]).to_pydatetime()

        # update calendar from input data (fall back to params version)
        self.params['calendar'] = self.met_data['time'].encoding.get(
            'calendar', self.params['calendar'])

        assert self.params['start'] >= pd.Timestamp(
            force_times.values[0]).to_pydatetime()
        assert self.params['stop'] <= pd.Timestamp(
            force_times.values[-1]).to_pydatetime()

        self.params['state_start'] = (self.params['start'] -
                                      pd.Timedelta("90 days"))
        self.params['state_stop'] = (self.params['start'] -
                                     pd.Timedelta("1 days"))
        logger.info('start {}'.format(self.params['start']))
        logger.info('stop {}'.format(self.params['stop']))

        logger.info('force start {}'.format(pd.Timestamp(
            force_times.values[0]).to_pydatetime()))
        logger.info('force stop {}'.format(pd.Timestamp(
            force_times.values[-1]).to_pydatetime()))

        logger.info('state start {}'.format(self.params['state_start']))
        logger.info('state stop {}'.format(self.params['state_stop']))

        logger.info('calendar {}'.format(self.params['calendar']))
        if self.params['utc_offset']:
            attrs['time'] = {'long_name': 'UTC time',
                             'standard_name': 'utc_time'}
        else:
            attrs['time'] = {'long_name': 'local time at grid location',
                             'standard_name': 'local_time'}

    def load_inputs(self, close=True, stack_dims=None):
        if stack_dims is None:
            stack_dims = {}
        self.domain = self.domain.stack(**stack_dims).load()
        self.met_data = self.met_data.stack(**stack_dims).load()
        self.state = self.state.stack(**stack_dims).load()
        if close:
            self.domain.close()
            self.met_data.close()
            self.state.close()

    def _get_time_dim_and_time_dim(self):

        index = self.met_data.indexes['time']

        groups = OrderedDict()
        if self.params['time_grouper'] is not None:
            time_dim = pd.Series(index=index)
            grouper = pd.TimeGrouper(self.params['time_grouper'])
            for key, vals in time_dim.groupby(grouper):
                groups[key] = vals.index
        else:
            groups['total'] = index

        return index, groups

    def run(self):
        """Farm out the jobs to separate processes"""
        # Do the forcing generation and disaggregation if required
        self._validate_setup()
        self.disagg = int(self.params['time_step']) < cnst.MIN_PER_DAY
        self.method = MetSim.methods[self.params['method']]

        time_dim, groups = self._get_time_dim_and_time_dim()

        run_func = dask.delayed(wrap_run, name='metsim_run', pure=True,
                                traverse=False, nout=1)
        mask_run_ = dask.delayed(mask_run, name='dummy', pure=True,
                                 traverse=False, nout=1)

        for label, times in groups.items():
            logger.info("Beginning {}".format(label))

            # Add in some end point data for continuity in chunking
            times_ext = times.union([times[0] - pd.Timedelta("1 days"),
                                     times[-1] + pd.Timedelta("1 days")]
                                    ).intersection(time_dim)
            data = self.met_data.sel(time=times_ext)
            self.setup_output(self.met_data.sel(time=times), parallel=True)

            # TODO: Use default dict later to avoid these dict comprehensions
            output_vars = {k: [] for k in self.params['out_vars']}

            for i in progress(range(data.dims['site'])):
                # Don't run masked cells
                if not self.domain['mask'].isel(site=i).values > 0:
                    out_delayed = mask_run_(
                        len(times), self.params['out_vars'])
                out_delayed = run_func(
                    self.method.run, self.params, data.isel(site=i),
                    self.state.isel(site=i), self.disagg, times, label)

                for k in self.params['out_vars']:
                    output_vars[k].append(dask.array.from_delayed(
                        out_delayed[k], shape=self.output['time'].shape,
                        dtype=self.params['out_precision']))

            for k in self.params['out_vars']:
                self.output[k].data = dask.array.stack(
                    output_vars[k], axis=1)
            self.write(label)

    def setup_output(self, prototype=None, parallel=False):
        if not prototype.variables:
            prototype = self.met_data
        self.disagg = int(self.params['time_step']) < cnst.MIN_PER_DAY
        # Number of timesteps
        if self.disagg:
            delta = pd.Timedelta('1 days') - pd.Timedelta(
                '{} minutes'.format(self.params['time_step']))
        else:
            delta = pd.Timedelta('0 days')

        start = pd.Timestamp(prototype['time'].values[0]).to_pydatetime()
        stop = pd.Timestamp(prototype['time'].values[-1]).to_pydatetime()
        times = date_range(start, stop + delta,
                           freq="{}T".format(self.params['time_step']),
                           calendar=self.params['calendar'])
        n_ts = len(times)

        shape = (n_ts, ) + self.domain['mask'].shape
        dims = ('time', ) + self.domain['mask'].dims
        coords = {'time': times, **self.domain['mask'].coords}
        self.output = xr.Dataset(coords=coords)
        self.output['time'].encoding['calendar'] = self.params['calendar']
        for p in ['elev', 'lat', 'lon']:
            if p in self.params:
                self.params.pop(p)
        for k, v in self.params.items():
            # Need to convert some parameters to strings
            if k in ['start', 'stop', 'time_grouper', 'utc_offset']:
                v = str(v)
            elif k in ['state_start', 'state_stop']:
                # skip
                continue
            # Don't include complex types
            if isinstance(v, dict):
                v = json.dumps(v)
            elif not isinstance(v, str) and isinstance(v, Iterable):
                v = ', '.join(v)
            attrs['_global'][k] = v
        self.output.attrs = attrs['_global']
<<<<<<< HEAD
        if not parallel:
            array_func = partial(np.full, shape, np.nan)
        else:
            import dask
            # This will be overwritten later but the shape / dtype needs to
            # get set now
            array_func = partial(dask.array.full, shape, fill_value=np.nan,
                                 dtype=self.params['out_precision'], chunks=1)

        # when running in parallel, we'll create the arrays later
        for varname in self.params['out_vars']:
            self.output[varname] = xr.DataArray(
                data=array_func(),
=======

        dtype = self.params['out_precision']

        for varname in self.params['out_vars']:
            self.output[varname] = xr.DataArray(
                data=np.full(shape, np.nan, dtype=dtype),
>>>>>>> 334ac45a
                coords=coords, dims=dims,
                name=varname, attrs=attrs.get(varname, {}))
        self.output['time'].attrs.update(attrs['time'])

    def _aggregate_state(self):
        """Aggregate data out of the state file and load it into `met_data`"""
        # Precipitation record

        assert self.state.dims['time'] == 90, self.state['time']

        record_dates = date_range(self.params['state_start'],
                                  self.params['state_stop'],
                                  calendar=self.params['calendar'])
        trailing = self.state['prec']
        trailing['time'] = record_dates
        total_precip = xr.concat([trailing, self.met_data['prec']],
                                 dim='time').load()
        total_precip = (cnst.DAYS_PER_YEAR * total_precip.rolling(
            time=90).mean().sel(time=slice(self.params['start'],
                                           self.params['stop'])))

        self.met_data['seasonal_prec'] = total_precip

        # Smoothed daily temperature range
        trailing = self.state['t_max'] - self.state['t_min']

        trailing['time'] = record_dates
        dtr = self.met_data['t_max'] - self.met_data['t_min']
        if (dtr < 0).any():
            raise ValueError("Daily maximum temperature lower"
                             " than daily minimum temperature!")
        sm_dtr = xr.concat([trailing, dtr], dim='time').load()
        sm_dtr = sm_dtr.rolling(time=30).mean().drop(record_dates, dim='time')
        self.met_data['dtr'] = dtr
        self.met_data['smoothed_dtr'] = sm_dtr

    def _validate_setup(self):
        """Updates the global parameters dictionary"""
        errs = [""]

        # Make sure there's some input
        if not len(self.params.get('forcing', [])):
            errs.append("Requires input forcings to be specified")

        # Parameters that can't be empty strings or None
        non_empty = ['method', 'out_dir', 'start',
                     'stop', 'time_step', 'out_fmt',
                     'forcing_fmt', 'domain_fmt', 'state_fmt']
        for each in non_empty:
            if self.params.get(each, None) is None or self.params[each] == '':
                errs.append("Cannot have empty value for {}".format(each))

        # Make sure time step divides evenly into a day
        if (cnst.MIN_PER_DAY % int(self.params.get('time_step', -1)) or
                (int(self.params['time_step']) > (6 * cnst.MIN_PER_HOUR) and
                 int(self.params['time_step']) != cnst.MIN_PER_DAY)):
            errs.append("Time step must be evenly divisible into 1440 "
                        "minutes (24 hours) and less than 360 minutes "
                        "(6 hours). Got {}.".format(self.params['time_step']))

        # Check for required input variable specification
        if self.met_data is not None:
            required_in = ['t_min', 't_max', 'prec']
            for each in required_in:
                if each not in self.met_data.variables:
                    errs.append("Input requires {}".format(each))

        # Make sure that we are going to write out some data
        if not len(self.params.get('out_vars', [])):
            errs.append("Output variable list must not be empty")

        # Check output variables are valid
        daily_out_vars = ['t_min', 't_max', 'prec', 'vapor_pressure',
                          'shortwave', 'tskc', 'pet', 'wind']
        out_var_check = ['temp', 'prec', 'shortwave', 'vapor_pressure',
                         'air_pressure', 'rel_humid', 'spec_humid',
                         'longwave', 'tskc', 'wind']
        if int(self.params.get('time_step', -1)) == 1440:
            out_var_check = daily_out_vars
        for var in self.params.get('out_vars', []):
            if var not in out_var_check:
                errs.append('Cannot output variable {} at timestep {}'.format(
                    var, self.params['time_step']))

        # Check that the parameters specified are available
        opts = {'out_precision': ['f4', 'f8'],
                'lw_cloud': ['default', 'cloud_deardorff'],
                'lw_type': ['default', 'tva', 'anderson',
                            'brutsaert', 'satterlund',
                            'idso', 'prata']}
        for k, v in opts.items():
            if not self.params.get(k, None) in v:
                errs.append("Invalid option given for {}".format(k))

        # If any errors, raise and give a summary
        if len(errs) > 1:
            raise Exception("\n  ".join(errs))

    def write(self, suffix=""):
        """
        Dispatch to the right function based on the configuration given
        """
        dispatch = {
            'netcdf': self.write_netcdf,
            'ascii': self.write_ascii,
            'data': self.write_data
        }
        dispatch[self.params.get('out_fmt', 'netcdf').lower()](suffix)

    def get_nc_output_suffix(self):
        s, e = self.output.indexes['time'][[0, -1]]
        template = '{:04d}{:02d}{:02d}-{:04d}{:02d}{:02d}'
        return template.format(s.year, s.month, s.day,
                               e.year, e.month, e.day,)

    def write_netcdf(self, suffix: str):
        """Write out as NetCDF to the output file"""
        logger.info("Writing netcdf...")
        for dirname in [self.params['out_dir'],
                        os.path.dirname(self.params['out_state'])]:
            os.makedirs(dirname, exist_ok=True)

        # all state variables are written as doubles
        state_encoding = {}
        for v in self.state.variables:
            state_encoding[v] = {'dtype': 'f8'}
        state_encoding['time']['calendar'] = self.params['calendar']
        # write state file
        # self.state.to_netcdf(self.params['out_state'], encoding=state_encoding)

        # write output file
        suffix = self.get_nc_output_suffix()
        fname = '{}_{}.nc'.format(self.params['out_prefix'], suffix)
        output_filename = os.path.join(self.params['out_dir'], fname)
        logger.info(output_filename)
        out_encoding = {'time': {'dtype': 'f8',
                                 'calendar': self.params['calendar']}}
        dtype = self.params['out_precision']
        for v in self.output.data_vars:
<<<<<<< HEAD
            out_encoding[v] = {'dtype': 'f8'}
        self.output = self.output.unstack('site').chunk({'lat': 5, 'lon': 5})
        print(self.output, flush=True)
=======
            out_encoding[v] = {'dtype': dtype,
                               '_FillValue': cnst.FILL_VALUES[dtype]}
>>>>>>> 334ac45a
        self.output.to_netcdf(output_filename,
                              unlimited_dims=['time'],
                              encoding=out_encoding)

    def write_ascii(self, suffix):
        """Write out as ASCII to the output file"""
        logger.info("Writing ascii...")
        os.makedirs(self.params['out_dir'], exist_ok=True)
        # all state variables are written as doubles
        state_encoding = {'time': {'dtype': 'f8'}}
        for v in self.state.variables:
            state_encoding[v] = {'dtype': 'f8'}
        # write state file
        # self.state.to_netcdf(self.params['out_state'], encoding=state_encoding)
        # Need to create new generator to loop over
        iter_list = [self.met_data[dim].values
                     for dim in self.params['iter_dims']]
        site_generator = itertools.product(*iter_list)

        for site in site_generator:
            locs = {k: v for k, v in zip(self.params['iter_dims'], site)}
            if not self.domain['mask'].sel(**locs).values > 0:
                continue
            fname = ("{}_" * (len(iter_list) + 1) + "{}.csv").format(
                self.params['out_prefix'], *site, suffix)
            fpath = os.path.join(self.params['out_dir'], fname)
            self.output.sel(**locs)[self.params[
                'out_vars']].to_dataframe().to_csv(fpath)

    def write_data(self, suffix):
        pass


def wrap_run(func: callable, params: dict,
             ds: xr.Dataset, state: xr.Dataset, disagg: bool,
             out_times: pd.DatetimeIndex, group: str):
    """
    Iterate over a chunk of the domain. This is wrapped
    so we can return a tuple of locs and df.

    Parameters
    ----------
    func: callable
        The function to call to do the work
    params: dict
        Parameters from a MetSim object
    ds: xr.Dataset
        Input forcings and domain
    state: xr.Dataset
        State variables at the point of interest
    disagg: bool
        Whether or not we should run a disagg routine
    out_times: pd.DatetimeIndex
        Times to return (should be trimmed 1 day at
        each end from the given index)
    group: str
        The year being run. This is used to add on
        extra times to make output smooth at endpoints
        if the run is chunked in time.

    Returns
    -------
    results
        A list of tuples arranged as
        (location, hourly_output, daily_output)
    """

    params['elev'] = ds['elev'].values
    # FIXME: this is going to break
    params['lat'], params['lon'] = ds['site'].values.item()
    logger.debug('doing %s-%s' % (params['lat'], params['lon']))
    df = ds.to_dataframe()
    # solar_geom returns a tuple due to restrictions of numba
    # for clarity we convert it to a dictionary here
    sg = solar_geom(params['elev'], params['lat'], params['lapse_rate'])
    sg = {'tiny_rad_fract': sg[0], 'daylength': sg[1],
          'potrad': sg[2], 'tt_max0': sg[3]}
    yday = df.index.dayofyear - 1
    df['daylength'] = sg['daylength'][yday]
    df['potrad'] = sg['potrad'][yday]
    df['tt_max'] = sg['tt_max0'][yday]

    # Generate the daily values
    df = func(df, params)

    if disagg:
        # Get some values for padding the time list,
        # so that when interpolating in the disaggregation
        # functions we can match endpoints with adjoining
        # chunks - if no data is available, just repeat some
        # default values (this case is used at the very
        # beginning and end of the record)
        try:
            prevday = out_times[0] - pd.Timedelta('1 days')
            t_begin = [ds['t_min'].sel(time=prevday),
                       ds['t_max'].sel(time=prevday)]
        except (KeyError, ValueError):
            t_begin = [state['t_min'].values[-1],
                       state['t_max'].values[-1]]
        try:
            nextday = out_times[-1] + pd.Timedelta('1 days')
            t_end = [ds['t_min'].sel(time=nextday),
                     ds['t_max'].sel(time=nextday)]
        except (KeyError, ValueError):
            # None so that we don't extend the record
            t_end = None

        # Disaggregate to subdaily values
        df_complete = disaggregate(df, params, sg, t_begin, t_end)
        # Calculate the times that we want to get out by chopping
        # off the endpoints that were added on previously
        start = out_times[0]
        stop = (out_times[-1] + pd.Timedelta('1 days') -
                pd.Timedelta("{} minutes".format(params['time_step'])))
        new_times = date_range(
            start, stop, freq='{}T'.format(params['time_step']),
            calendar=params['calendar'])
    else:
        # convert srad to daily average flux from daytime flux
        df['shortwave'] *= df['daylength'] / cnst.SEC_PER_DAY
        # If we're outputting daily values, we dont' need to
        # change the output dates - see inside of `if` condition
        # above for more explanation
        new_times = out_times
        df_complete = df

    # Cut the returned data down to the correct time index
    df_complete = df_complete.loc[new_times[0]:new_times[-1]]
    return df_complete.to_records()


def progress(x):
    """ wrapper to give a progress bar when tqdm is installed"""
    try:
        from tqdm import tqdm
        return tqdm(x)
    except ImportError:
        return x<|MERGE_RESOLUTION|>--- conflicted
+++ resolved
@@ -42,10 +42,7 @@
 import numpy as np
 import pandas as pd
 import xarray as xr
-<<<<<<< HEAD
 import dask
-=======
->>>>>>> 334ac45a
 
 import metsim.constants as cnst
 from metsim import io
@@ -129,12 +126,8 @@
         "time_step": -1,
         "calendar": 'standard',
         "out_fmt": '',
-<<<<<<< HEAD
-        "out_precision": 'f8',
-=======
         "out_precision": 'f4',
         "verbose": 0,
->>>>>>> 334ac45a
         "sw_prec_thresh": 0.0,
         "time_grouper": None,
         "utc_offset": False,
@@ -351,7 +344,6 @@
                 v = ', '.join(v)
             attrs['_global'][k] = v
         self.output.attrs = attrs['_global']
-<<<<<<< HEAD
         if not parallel:
             array_func = partial(np.full, shape, np.nan)
         else:
@@ -365,14 +357,6 @@
         for varname in self.params['out_vars']:
             self.output[varname] = xr.DataArray(
                 data=array_func(),
-=======
-
-        dtype = self.params['out_precision']
-
-        for varname in self.params['out_vars']:
-            self.output[varname] = xr.DataArray(
-                data=np.full(shape, np.nan, dtype=dtype),
->>>>>>> 334ac45a
                 coords=coords, dims=dims,
                 name=varname, attrs=attrs.get(varname, {}))
         self.output['time'].attrs.update(attrs['time'])
@@ -512,14 +496,9 @@
                                  'calendar': self.params['calendar']}}
         dtype = self.params['out_precision']
         for v in self.output.data_vars:
-<<<<<<< HEAD
             out_encoding[v] = {'dtype': 'f8'}
         self.output = self.output.unstack('site').chunk({'lat': 5, 'lon': 5})
         print(self.output, flush=True)
-=======
-            out_encoding[v] = {'dtype': dtype,
-                               '_FillValue': cnst.FILL_VALUES[dtype]}
->>>>>>> 334ac45a
         self.output.to_netcdf(output_filename,
                               unlimited_dims=['time'],
                               encoding=out_encoding)
