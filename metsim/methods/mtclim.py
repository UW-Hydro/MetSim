--- conflicted
+++ resolved
@@ -71,7 +71,6 @@
 
 def calc_srad_hum(df: pd.DataFrame, sg: dict, params: dict, win_type='boxcar'):
     """Calculate shortwave, humidity"""
-
     def _calc_tfmax(precip, dtr, sm_dtr):
         b = cnst.B0 + cnst.B1 * np.exp(-cnst.B2 * sm_dtr)
         t_fmax = 1.0 - 0.9 * np.exp(-b * np.power(dtr, cnst.C))
@@ -134,10 +133,6 @@
     # it converges sufficiently 
     tdew_old = tdew
     tdew, pva = sw_hum_iter(df, sg, pa, pva, parray, dtr)
-<<<<<<< HEAD
-    print(pva)
-=======
->>>>>>> 2462113c
     while(np.sqrt(np.mean((tdew-tdew_old)**2)) > cnst.TDEW_TOL):
         tdew_old = np.copy(tdew)
         tdew, pva = sw_hum_iter(df, sg, pa, pva, parray, dtr)
