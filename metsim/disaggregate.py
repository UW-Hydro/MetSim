--- conflicted
+++ resolved
@@ -111,16 +111,9 @@
         daily_lw = None
     df_disagg['longwave'] = longwave(
         df_disagg['temp'].values, df_disagg['vapor_pressure'].values,
-<<<<<<< HEAD
         df_disagg['tskc'].values, params, daily_lw)
-
-    df_disagg['prec'] = prec(df_daily['prec'].values, df_daily['t_min'].values,
-                             ts, params, df_daily.index.month)
-=======
-        df_disagg['tskc'].values, params)
     df_disagg['prec'] = prec(df_daily['prec'], df_daily['t_min'], ts, params,
                              df_daily.get('t_pk'), df_daily.get('dur'))
->>>>>>> 7aba05a4
 
     if 'wind' in df_daily:
         df_disagg['wind'] = wind(df_daily['wind'].values, ts, params)
