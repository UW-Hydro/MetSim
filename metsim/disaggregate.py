""" Disaggregates daily data down to finer grained data using some heuristics
"""
# Meteorology Simulator
# Copyright (C) 2017  The Computational Hydrology Group, Department of Civil
# and Environmental Engineering, University of Washington.

# This program is free software: you can redistribute it and/or modify
# it under the terms of the GNU General Public License as published by
# the Free Software Foundation, either version 3 of the License, or
# (at your option) any later version.

# This program is distributed in the hope that it will be useful,
# but WITHOUT ANY WARRANTY; without even the implied warranty of
# MERCHANTABILITY or FITNESS FOR A PARTICULAR PURPOSE.  See the
# GNU General Public License for more details.

# You should have received a copy of the GNU General Public License
# along with this program.  If not, see <http://www.gnu.org/licenses/>.

import numpy as np
import pandas as pd
import itertools
import scipy.interpolate

import metsim.constants as cnst
from metsim.physics import svp
from metsim.datetime import date_range


def disaggregate(df_daily: pd.DataFrame, params: dict,
                 solar_geom: dict, t_begin: list=None,
                 t_end: list=None, **kwargs):
    """
    Take a daily timeseries and scale it down to a finer
    time scale.

    Parameters
    ----------
    df_daily: pd.DataFrame
        Dataframe containing daily timeseries.
        Should be the result of one of the methods
        provided in the `methods` directory.
    params: dict
        A dictionary containing the class parameters
        of the MetSim object.
    solar_geom: dict
        A dictionary of solar geometry variables
    t_begin: list
        List of t_min and t_max for day previous to the
        start of `df_daily`. None indicates no extension
        of the record.
    t_end: list
        List of t_min and t_max for day after the end
        of `df_daily`. None indicates no extension of
        the record.

    Dynamic optional variables (kwargs)
    -----------------
    dur: pd.DataFrame
        Daily timeseries of storm durations for given month of year. [minutes]
    t_pk: pd.DataFrame
        Daily timeseries of time to storm peaks for given month of year.
        [minutes]

    Returns
    -------
    df_disagg:
        A dataframe with sub-daily timeseries.
    """
    stop = (df_daily.index[-1] + pd.Timedelta('1 days')
            - pd.Timedelta("{} minutes".format(params['time_step'])))
    dates_disagg = date_range(df_daily.index[0], stop,
                              freq='{}T'.format(params['time_step']))
    df_disagg = pd.DataFrame(index=dates_disagg)
    n_days = len(df_daily)
    n_disagg = len(df_disagg)
    ts = float(params['time_step'])
    df_disagg['shortwave'] = shortwave(df_daily['shortwave'],
                                       df_daily['dayl'],
                                       df_daily.index.dayofyear,
                                       solar_geom['tiny_rad_fract'],
                                       params)

    t_Tmin, t_Tmax = set_min_max_hour(df_disagg['shortwave'],
                                      n_days, ts, params)

    df_disagg['temp'] = temp(df_daily, df_disagg, t_Tmin, t_Tmax, ts,
                             t_begin, t_end)

    df_disagg['vapor_pressure'] = vapor_pressure(df_daily['vapor_pressure'],
                                                 df_disagg['temp'],
                                                 t_Tmin, n_disagg, ts)

    df_disagg['rel_humid'] = relative_humidity(df_disagg['vapor_pressure'],
                                               df_disagg['temp'])

    df_disagg['air_pressure'] = pressure(df_disagg['temp'],
                                         params['elev'], params['lapse_rate'])

    df_disagg['spec_humid'] = specific_humidity(df_disagg['vapor_pressure'],
                                                df_disagg['air_pressure'])

    df_disagg['longwave'], df_disagg['tskc'] = longwave(
        df_disagg['temp'], df_disagg['vapor_pressure'],
        df_daily['tskc'], params)

    if params['prec_type'].upper() == 'TRIANGLE':
        dur = kwargs['dur']
        t_pk = kwargs['t_pk']
        df_disagg['prec'] = prec(df_daily['prec'], ts, params,
                                 dur=dur, t_pk=t_pk,
                                 day_of_year=df_daily.index.dayofyear,
                                 month_of_year=df_daily.index.month)
    else:
        df_disagg['prec'] = prec(df_daily['prec'], ts, params)

    if 'wind' in df_daily:
        df_disagg['wind'] = wind(df_daily['wind'], ts)

    return df_disagg.fillna(method='ffill')


def set_min_max_hour(disagg_rad: pd.Series, n_days: int,
                     ts: float, params: dict):
    """
    Determine the time at which min and max temp
    is reached for each day.

    Parameters
    ----------
    disagg_rad:
        Shortwave radiation disaggregated
        to sub-daily timesteps.
    n_days:
        The number of days being disaggregated
    ts:
        Timestep used for disaggregation
    params:
        A dictionary of class parameters of
        the MetSim object.

    Returns
    -------
    (t_t_min, t_t_max):
        A tuple containing 2 timeseries, corresponding
        to time of min and max temp, respectively
    """
    rad_mask = 1*(disagg_rad > 0)
    diff_mask = np.diff(rad_mask)
    rise_times = np.where(diff_mask > 0)[0] * ts
    set_times = np.where(diff_mask < 0)[0] * ts
    t_t_max = (params['tmax_daylength_fraction'] * (set_times - rise_times) +
               rise_times) + ts
    t_t_min = rise_times
    return t_t_min, t_t_max


def temp(df_daily: pd.DataFrame, df_disagg: pd.DataFrame,
         t_t_min: np.array, t_t_max: np.array, ts: float,
         t_begin: list=None, t_end: list=None):
    """
    Disaggregate temperature using a Hermite polynomial
    interpolation scheme.

    Parameters
    ----------
    df_daily:
        A dataframe of daily values.
    df_disagg:
        A dataframe of sub-daily values.
    t_t_min:
        Times at which minimum daily
        temperatures are reached.
    t_t_max:
        Times at which maximum daily
        temperatures are reached.
    ts:
        Timestep for disaggregation
    t_begin: list
        List of t_min and t_max for day previous to the
        start of `df_daily`. None indicates no extension
        of the record.
    t_end: list
        List of t_min and t_max for day after the end
        of `df_daily`. None indicates no extension of
        the record.

    Returns
    -------
    temps:
        A sub-daily timeseries of temperature.
    """
    # Calculate times of min/max temps
    time = np.array(list(next(it) for it in itertools.cycle(
                [iter(t_t_min), iter(t_t_max)])))
    temp = np.array(list(next(it) for it in itertools.cycle(
                [iter(df_daily['t_min']), iter(df_daily['t_max'])])))
    # Account for end points
    ts_ends = cnst.MIN_PER_HOUR * cnst.HOURS_PER_DAY
    time = np.append(np.insert(time, 0, time[0:2]-ts_ends), time[-2:]+ts_ends)

    # If no start or end data is provided to extend the record repeat values
    # This provides space at the ends so that extrapolation doesn't continue
    # in strange ways at the end points
    if t_begin is None:
        t_begin = temp[0:2]
    if t_end is None:
        t_end = temp[-2:]
    temp = np.append(np.insert(temp, 0, t_begin), t_end)

    # Interpolate the values
    interp = scipy.interpolate.PchipInterpolator(time, temp, extrapolate=True)
    temps = interp(ts * np.arange(0, len(df_disagg.index)))
    return temps


def prec(prec: pd.Series, ts: float, params: dict, **kwargs):

    """
    Distributes sub-daily precipitation either evenly (uniform) or with a
    triangular (triangle) distribution, depending upon the chosen method.

    Note: The uniform disaggregation returns only through to the beginning of
          the last day. Final values are filled in using a forward fill in the
          top level disaggregate function

    Parameters
    ----------
    prec:
        Daily timeseries of precipitation. [mm]
    ts:
        Timestep length to disaggregate down to. [minutes]
    params:
        A dictionary of parameters, which contains
        information about which precipitation disaggregation
        method to use.

    Dynamic optional variables:
    -------------------
    dur:
        Timeseries of climatological average monthly storm durations. [minutes]
    t_pk:
        Timeseries of climatological average monthly storm peak time. [minutes]
    day_of_year:
        Timeseries of index of days since Jan-1.
    month_of_year:
        Timeseries of month of year.

    Returns
    -------
    prec:
        A sub-daily timeseries of precipitation. [mm]
    """

    def prec_UNIFORM(prec: pd.Series, ts: float):

        scale = int(ts) / (cnst.MIN_PER_HOUR * cnst.HOURS_PER_DAY)
        P_return = (prec * scale).resample('{:0.0f}T'.format(ts)).fillna(method='ffill')
        return P_return

    def prec_TRIANGLE(prec: pd.Series, ts: float, **kwargs):

        dur = kwargs['dur']
        t_pk = kwargs['t_pk']
        month_of_year = kwargs['month_of_year']
        n_days = len(prec)
        steps_per_day = int(cnst.MIN_PER_HOUR * cnst.HOURS_PER_DAY / int(ts))
        offset = np.ceil(steps_per_day / 2)
        output_length = int(steps_per_day * n_days)
        index = np.arange(output_length)
        steps_per_two_days = int(((np.ceil(steps_per_day / 2)) * 2) +
                                 steps_per_day)
        P_return = pd.Series(np.zeros(output_length, dtype='float'),
                             index=index)

        # create kernel of unit hyetographs, one for each month
        kernels = np.zeros(shape=(12, steps_per_two_days))

        for month in np.arange(12, dtype=int):
            I_pk = 2. * 1. / dur[month]
            m = I_pk / (dur[month] / 2.)
            t_start = (t_pk[month] - (dur[month] / 2.))
            t_end = (t_pk[month] + (dur[month] / 2.))
            i_start = np.floor(t_start / ts) + offset
            i_end = np.floor(t_end / ts) + offset
            i_t_pk = np.floor(t_pk[month] / ts) + offset

            if (i_start == i_t_pk) and (i_end != i_start):
                for step in np.arange(steps_per_two_days, dtype=int):
                    t_step_start = (step - offset) * ts
                    t_step_end = t_step_start + ts
                    if step == i_start:
                        h1 = t_pk[month] - t_start
                        b1 = m * h1
                        A1 = b1 / 2 * h1
                        b2 = -m * (t_step_end - t_end)
                        a2 = b2 + (-m * (t_pk[month] - t_step_end))
                        A2 = (a2 + b2) / 2 * (t_step_end - t_pk[month])
                        kernels[month, step] = A1 + A2
                    elif (step > i_start) and (step < i_end):
                        b = -m * (t_step_end - t_end)
                        a = -m * (t_step_start - t_step_end)
                        kernels[month, step] = (a + b) / 2 * ts
                    elif step == i_end:
                        h = t_step_start - t_end
                        b = -m * h
                        kernels[month, step] = b / 2 * -h
                    else:
                        kernels[month, step] = 0
            elif i_t_pk == i_end and (i_end != i_start):
                for step in np.arange(steps_per_two_days, dtype=int):
                    t_step_start = (step - offset) * ts
                    t_step_end = t_step_start + ts
                    if step == i_start:
                        h = t_step_end - t_start
                        b = m * h
                        kernels[month, step] = b / 2 * h
                    elif step == i_t_pk:
                        h2 = t_pk[month] - t_end
                        b2 = -m * h2
                        A2 = b2 / 2 * -h2
                        b1 = m * (t_step_start - t_start)
                        a1 = b1 + (m * (t_pk[month] - t_step_start))
                        A1 = (a1 + b1) / 2 * (t_pk[month] - t_step_start)
                        kernels[month, step] = A1 + A2
                    else:
                        kernels[month, step] = 0
            elif i_start == i_end:
                for step in np.arange(steps_per_two_days, dtype=int):
                    t_step_start = (step - offset) * ts
                    t_step_end = t_step_start + ts
                    if step == i_start:
                        kernels[month, step] = 1
                    else:
                        kernels[month, step] = 0
            else:
                for step in np.arange(steps_per_two_days, dtype=int):
                    t_step_start = (step - offset) * ts
                    t_step_end = t_step_start + ts
                    if step == i_start:
                        h = t_step_end - t_start
                        b = m * h
                        kernels[month, step] = b / 2 * h
                    elif (step > i_start) and (step < i_t_pk):
                        a = m * (t_step_start - t_start)
                        b = a + (m * ts)
                        kernels[month, step] = (a + b) / 2 * ts
                    elif i_t_pk == step:
                        h1 = t_pk[month] - t_step_start
                        a1 = m * (t_step_start - t_start)
                        b1 = a1 + (m * h1)
                        h2 = (t_step_end - t_pk[month])
                        b2 = -m * (t_step_end - t_end)
                        a2 = b2 + (m * h2)
                        kernels[month, step] = ((a1 + b1) / 2 * h1) + \
                                                ((a2 + b2) / 2 * h2)
                    elif (step < i_end) and (step > i_t_pk):
                        if (t_step_end != t_end):
                            b = -m * (t_step_end - t_end)
                        else:
                            b = 0
                        a = b + (m * ts)
                        kernels[month, step] = (a + b) / 2 * ts
                    elif (step == i_end):
                        h = t_step_start - t_end
                        if (t_step_start != t_end):
                            b = -m * h
                        else:
                            b = 0
                        kernels[month, step] = b / 2 * -h
                    else:
                        P_return[step] = 0

        # Loop through each day of the timeseries and apply the kernel for the
        # appropriate month of year
        tmp = np.asarray(np.where(prec > 0))[0]
        if len(tmp) > 0:
            for d in tmp:
                if d == 0:
                    i1 = int(np.ceil(steps_per_day * 1.5))
                    P_return[:i1] += (1 / sum(kernels[month_of_year[d] - 1,
                                      int(np.ceil(steps_per_day / 2)):])) * \
<<<<<<< HEAD
                                          prec[d] * kernels[month_of_year[d] \
                                                    - 1,
=======
                                          prec[d] * kernels[month_of_year[d] -
                                          1,
>>>>>>> 6025aace
                                      int(np.ceil(steps_per_day / 2)):]
                elif d == (n_days - 1):
                    i0 = int(np.floor((d - 0.5) * steps_per_day))
                    P_return[i0:] += (1 / sum(kernels[month_of_year[d] - 1,
                                      :int(np.ceil(steps_per_day * 1.5))])) * \
<<<<<<< HEAD
                                           prec[d] * kernels[month_of_year[d] \
                                           - 1,
=======
                                           prec[d] * kernels[month_of_year[d] -
                                           1,
>>>>>>> 6025aace
                                      :int(np.ceil(steps_per_day * 1.5))]
                else:
                    i0 = int(np.floor((d - 0.5) * steps_per_day))
                    i1 = int(i0 + (2 * steps_per_day))
                    P_return[i0:i1] += prec[d]*kernels[month_of_year[d] - 1, :]
        P_return = np.around(P_return, decimals=5)
        return P_return.values

    prec_function = {
        'UNIFORM': prec_UNIFORM,
        'TRIANGLE': prec_TRIANGLE,
    }

    P_return = prec_function[params['prec_type'].upper()](prec, ts, **kwargs)
    return P_return


def wind(wind: pd.Series, ts: float):
    """
    Wind is assumed constant throughout the day
    Note: this returns only through to the beginning of the
          last day.  Final values are filled in using a
          forward fill in the top level disaggregate function

    Parameters
    ----------
    wind:
        Daily timeseries of wind
    ts:
        Timestep to disaggregate down to

    Returns
    -------
    wind:
        A sub-daily timeseries of wind
    """
    return wind.resample('{:0.0f}T'.format(ts)).fillna(method='ffill')


def pressure(temp: pd.Series, elev: float, lr: float):
    """
    Calculates air pressure.

    Parameters
    ----------
    temp:
        A sub-daily timeseries of temperature
    elev:
        Elevation
    lr:
        Lapse rate

    Returns
    -------
    pressure:
        A sub-daily timeseries of air pressure (kPa)
    """
    temp_corr = cnst.KELVIN + temp + 0.5 * elev * -lr
    ratio = -(elev * cnst.G_STD) / (cnst.R_DRY * temp_corr)
    return cnst.P_STD * np.exp(ratio) / cnst.MBAR_PER_BAR


def specific_humidity(vapor_pressure: pd.Series, air_pressure: pd.Series):
    """
    Calculates specific humidity

    Parameters
    ----------
    vapor_pressure:
        A sub-daily timeseries of vapor pressure (kPa)
    air_pressure:
        A sub-daily timeseries of air pressure (kPa)

    Returns
    -------
    spec_humid:
        A sub-daily timeseries of specific humidity
    """
    mix_rat = (cnst.EPS * vapor_pressure) / (air_pressure - vapor_pressure)
    return mix_rat / (1 + mix_rat)


def relative_humidity(vapor_pressure: pd.Series, temp: pd.Series):
    """
    Calculate relative humidity from vapor pressure
    and temperature.

    Parameters
    ----------
    vapor_pressure:
        A sub-daily timeseries of vapor pressure
    temp:
        A sub-daily timeseries of temperature

    Returns
    -------
    rh:
        A sub-daily timeseries of relative humidity
    """
    rh = (cnst.MAX_PERCENT * cnst.MBAR_PER_BAR
          * (vapor_pressure / svp(temp.values)))
    return rh.where(rh < cnst.MAX_PERCENT, cnst.MAX_PERCENT)


def vapor_pressure(vp_daily: pd.Series, temp: pd.Series,
                   t_t_min: np.array, n_out: int, ts: float):
    """
    Calculate vapor pressure.  First a linear interpolation
    of the daily values is calculated.  Then this is compared
    to the saturated vapor pressure calculated using the
    disaggregated temperature. When the interpolated vapor
    pressure is greater than the calculated saturated
    vapor pressure, the interpolation is replaced with the
    saturation value.

    Parameters
    ----------
    vp_daily:
        Daily vapor pressure
    temp:
        Sub-daily temperature
    t_t_min:
        Timeseries of minimum daily temperature
    n_out:
        Number of output observations
    ts:
        Timestep to disaggregate down to

    Returns
    -------
    vp:
        A sub-daily timeseries of the vapor pressure
    """
    # Linearly interpolate the values
    interp = scipy.interpolate.interp1d(t_t_min, vp_daily/cnst.MBAR_PER_BAR,
                                        fill_value='extrapolate')
    vp_disagg = interp(ts * np.arange(0, n_out))

    # Account for situations where vapor pressure is higher than
    # saturation point
    vp_sat = svp(temp.values) / cnst.MBAR_PER_BAR
    vp_disagg = np.where(vp_sat < vp_disagg, vp_sat, vp_disagg)
    return vp_disagg


def longwave(air_temp: pd.Series, vapor_pressure: pd.Series,
             tskc: pd.Series, params: dict):
    """
    Calculate longwave. This calculation can be performed
    using a variety of parameterizations for both the
    clear sky and cloud covered emissivity. Options for
    choosing these parameterizations should be passed in
    via the `params` argument.

    For more information about the options provided in this
    function see:

    .. [1] Bohn, T.J., Livneh, B., Oyler, J.W., Running, S.W., Nijssen, B.
      and Lettenmaier, D.P., 2013. Global evaluation of MTCLIM and
      related algorithms for forcing of ecological and hydrological
      models.  Agricultural and forest meteorology, 176, pp.38-49,
      doi:10.1016/j.agrformet.2013.03.003.

    Parameters
    ----------
    air_temp:
        Sub-daily temperature
    vapor_pressure:
        Sub-daily vapor pressure
    tskc:
        Daily cloud fraction
    params:
        A dictionary of parameters, which contains
        information about which emissivity and cloud
        fraction methods to use.

    Returns
    -------
    (lwrad, tskc):
        A sub-daily timeseries of the longwave radiation
        as well as a sub-daily timeseries of the cloud
        cover fraction.
    """
    emissivity_calc = {
        # TVA 1972
        # Tennessee Valley Authority, 1972. Heat and mass transfer between a
        # water surface and the atmosphere. Tennessee Valley Authority, Norris,
        # TN. Laboratory report no. 14. Water resources research report
        # no. 0-6803.
        'TVA': lambda vp: 0.74 + 0.0049 * vp,
        # Anderson 1954
        # Anderson, E.R., 1954. Energy budget studies, water loss
        # investigations: lake Hefner studies. U.S. Geol. Surv. Prof. Pap. 269,
        # 71–119 [Available from U.S. Geological Survey, 807 National Center,
        # Reston, VA 20192.].
        'ANDERSON': lambda vp: 0.68 + 0.036 * np.power(vp, 0.5),
        # Brutsaert 1975
        # Brutsaert, W., 1975. On a derivable formula for long-wave radiation
        # from clear skies. Water Resour. Res. 11 (5), 742–744,
        # doi:10.1029/WR011i005p00742.
        'BRUTSAERT': lambda vp: 1.24 * np.power(vp / air_temp, 0.14285714),
        # Satterlund 1979
        # Satterlund, D.R., 1979. An improved equation for estimating long-wave
        # radiation from the atmosphere. Water Resour. Res. 15 (6), 1649–1650,
        # doi:10.1029/WR015i006p01649.
        'SATTERLUND': lambda vp: 1.08 * (
            1 - np.exp(-1 * np.power(vp, (air_temp / 2016)))),
        # Idso 1981
        # Idso, S.B., 1981. A set of equations for full spectrum and 8- to
        # 14-µm and 10.5- to 12.5-µm, thermal radiation from cloudless skies.
        # Water Resour. Res. 17 (2), 295–304, doi:10.1029/WR017i002p00295.
        'IDSO': lambda vp: 0.7 + 5.95e-5 * vp * np.exp(1500 / air_temp),
        # Prata 1996
        # Prata, A.J., 1996. A new long-wave formula for estimating downward
        # clear-sky radiation at the surface. Q. J. R. Meteor. Soc. 122 (533),
        # 1127–1151, doi:10.1002/qj.49712253306.
        'PRATA': lambda vp: (1 - (1 + (46.5*vp/air_temp)) * np.exp(
            -np.sqrt((1.2 + 3. * (46.5*vp / air_temp)))))
        }
    cloud_calc = {
        # TVA 1972 (see above)
        'TVA': lambda emis: (1.0 + (0.17 * tskc ** 2)) * emis,
        # Deardorff 1978
        # Deardorff, J.W., 1978. Efficient prediction of ground surface
        # temperature and moisture, with an inclusion of a layer of vegetation.
        # J. Geophys. Res. 83 (N64), 1889–1903, doi:10.1029/JC083iC04p01889.
        'CLOUD_DEARDORFF': lambda emis: tskc + (1 - tskc) * emis
        }
    # Re-index and fill cloud cover, then convert temps to K
    tskc = tskc.reindex_like(air_temp).fillna(method='ffill')
    air_temp = air_temp + cnst.KELVIN
    vapor_pressure = vapor_pressure * 10

    # Calculate longwave radiation based on the options
    emiss_func = emissivity_calc[params['lw_type'].upper()]
    emissivity_clear = emiss_func(vapor_pressure)
    emiss_func = cloud_calc[params['lw_cloud'].upper()]
    emissivity = emiss_func(emissivity_clear)
    lwrad = emissivity * cnst.STEFAN_B * np.power(air_temp, 4)
    return lwrad, tskc


def shortwave(sw_rad: pd.Series, daylength: pd.Series, day_of_year: pd.Series,
              tiny_rad_fract: np.array, params: dict):
    """
    Disaggregate shortwave radiation down to a subdaily timeseries.

    Parameters
    ----------
    sw_rad:
        Daily incoming shortwave radiation
    daylength:
        List of daylength time for each day of year
    day_of_year:
        Timeseries of index of days since Jan-1
    tiny_rad_fract:
        Fraction of the daily potential radiation
        during a radiation time step defined by SW_RAD_DT
    params:
        Dictionary of parameters from the MetSim object

    Returns
    -------
    disaggrad:
        A sub-daily timeseries of shortwave radiation.
    """
    ts = int(params['time_step'])
    ts_hourly = float(ts) / cnst.MIN_PER_HOUR
    tiny_step_per_hour = cnst.SEC_PER_HOUR / cnst.SW_RAD_DT
    tmp_rad = (sw_rad * daylength) / (cnst.SEC_PER_HOUR * ts_hourly)
    n_days = len(tmp_rad)
    ts_per_day = (cnst.HOURS_PER_DAY * cnst.MIN_PER_HOUR / ts)
    disaggrad = np.zeros(int(n_days*ts_per_day))
    tiny_offset = ((params.get("theta_l", 0) - params.get("theta_s", 0)
                   / (cnst.HOURS_PER_DAY / cnst.DEG_PER_REV)))

    # Tinystep represents a daily set of values - but is constant across days
    tinystep = np.arange(cnst.HOURS_PER_DAY * tiny_step_per_hour) - tiny_offset
    inds = np.asarray(tinystep < 0)
    tinystep[inds] += cnst.HOURS_PER_DAY * tiny_step_per_hour
    inds = np.asarray(tinystep > (cnst.HOURS_PER_DAY * tiny_step_per_hour-1))
    tinystep[inds] -= (cnst.HOURS_PER_DAY * tiny_step_per_hour)
    tinystep = np.asarray(tinystep, dtype=np.int32)

    # Chunk sum takes in the distribution of radiation throughout the day
    # and collapses it into chunks that correspond to the desired timestep
    chunk_size = int(ts * (cnst.SEC_PER_MIN / cnst.SW_RAD_DT))

    # Chunk sum takes in the distribution of radiation throughout the day
    # and collapses it into chunks that correspond to the desired timestep
    def chunk_sum(x):
        return np.sum(x.reshape((int(len(x)/chunk_size), chunk_size)), axis=1)

    for day in range(n_days):
        rad = tiny_rad_fract[day_of_year[day] - 1]
        dslice = slice(int(day * ts_per_day), int((day + 1) * ts_per_day))
        rad_chunk = rad[np.asarray(tinystep, dtype=np.int32)]
        disaggrad[dslice] = chunk_sum(rad_chunk) * tmp_rad[day]
    return disaggrad<|MERGE_RESOLUTION|>--- conflicted
+++ resolved
@@ -380,25 +380,15 @@
                     i1 = int(np.ceil(steps_per_day * 1.5))
                     P_return[:i1] += (1 / sum(kernels[month_of_year[d] - 1,
                                       int(np.ceil(steps_per_day / 2)):])) * \
-<<<<<<< HEAD
-                                          prec[d] * kernels[month_of_year[d] \
-                                                    - 1,
-=======
                                           prec[d] * kernels[month_of_year[d] -
                                           1,
->>>>>>> 6025aace
                                       int(np.ceil(steps_per_day / 2)):]
                 elif d == (n_days - 1):
                     i0 = int(np.floor((d - 0.5) * steps_per_day))
                     P_return[i0:] += (1 / sum(kernels[month_of_year[d] - 1,
                                       :int(np.ceil(steps_per_day * 1.5))])) * \
-<<<<<<< HEAD
-                                           prec[d] * kernels[month_of_year[d] \
-                                           - 1,
-=======
                                            prec[d] * kernels[month_of_year[d] -
                                            1,
->>>>>>> 6025aace
                                       :int(np.ceil(steps_per_day * 1.5))]
                 else:
                     i0 = int(np.floor((d - 0.5) * steps_per_day))
