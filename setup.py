#!/usr/bin/env python

try:
    from setuptools import setup
except:
    from distutils.core import setup

setup(name='metsim',
      version='0.0.0',
      description='Meteorology Simulator',
      author='Andrew Bennett',
      author_email='bennett.andr@gmail.com',
<<<<<<< HEAD
      packages=['metsim'])
=======
      packages=['metsim'],
      scripts=['scripts/ms'],
      install_requires=['xarray', 'numba'],
      tests_require=['pytest'],)
>>>>>>> 652d3776
<|MERGE_RESOLUTION|>--- conflicted
+++ resolved
@@ -10,11 +10,7 @@
       description='Meteorology Simulator',
       author='Andrew Bennett',
       author_email='bennett.andr@gmail.com',
-<<<<<<< HEAD
-      packages=['metsim'])
-=======
       packages=['metsim'],
       scripts=['scripts/ms'],
       install_requires=['xarray', 'numba'],
-      tests_require=['pytest'],)
->>>>>>> 652d3776
+      tests_require=['pytest'],)